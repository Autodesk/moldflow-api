--- conflicted
+++ resolved
@@ -42,6 +42,7 @@
 ALLOW_EQUAL_MSGSTR: set[str] = {
     "OK",
 }
+
 
 @dataclass
 class PoEntry:
@@ -440,29 +441,9 @@
             if locale_name == self.base_locale:
                 continue
 
-<<<<<<< HEAD
             missing_translations, empty_translations = self._analyze_locale_translations(
                 base_po, po_parser
             )
-=======
-            missing_translations = []
-            empty_translations = []
-
-            # Check each string in the base locale
-            for msgid, entry in base_po.entries.items():
-                if msgid:  # Skip empty msgid (header)
-                    if not po_parser.has_string(msgid):
-                        missing_translations.append(msgid)
-                    else:
-                        # Check if translation is empty or same as source (untranslated),
-                        # with an allowlist for locale-invariant tokens like "OK"
-                        target_entry = po_parser.entries[msgid]
-                        if (
-                            not target_entry.msgstr.strip()
-                            or (target_entry.msgstr == msgid and msgid not in ALLOW_EQUAL_MSGSTR)
-                        ):
-                            empty_translations.append(msgid)
->>>>>>> 97a7bbd7
 
             locale_stats[locale_name] = {
                 'missing': missing_translations,
