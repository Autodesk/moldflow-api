# SPDX-FileCopyrightText: 2025 Autodesk, Inc.
# SPDX-License-Identifier: Apache-2.0

"""
Usage:
    StringArray Class API Wrapper
"""

from .logger import process_log
from .helper import check_type
from .com_proxy import safe_com, flag_com_method
from .common import LogMessage


class StringArray:
    """
    Wrapper for StringArray class of Moldflow Synergy.
    """

    def __init__(self, _string_array):
        """
        Initialize the StringArray with a Synergy instance from COM.

        Args:
            _string_array: The StringArray instance from COM.
        """
        process_log(__name__, LogMessage.CLASS_INIT, locals(), name="StringArray")
        self.string_array = safe_com(_string_array)

        flag_com_method(self.string_array, "FromVBSArray")

    def val(self, index: int) -> str:
        """
        Get the value at the specified index.

        Args:
            index (int): index between 0 and string_array.size-1 (inclusive).

        Returns:
            The value at the specified index.
        """
        process_log(__name__, LogMessage.FUNCTION_CALL, locals(), name="val")
        check_type(index, int)
        return self.string_array.Val(index)

    def add_string(self, value: str) -> None:
        """
        Adds a string value to the end of the array.

        Args:
            value (str): The value to add.
        """
        process_log(__name__, LogMessage.FUNCTION_CALL, locals(), name="add_string")
        check_type(value, str)
        self.string_array.AddString(value)

    def to_list(self) -> list[str]:
        """
        Convert the string array to a list of strings.
        Returns:
            The list of values.
        """
        process_log(__name__, LogMessage.FUNCTION_CALL, locals(), name="to_list")
        return [self.val(i) for i in range(self.size)]

<<<<<<< HEAD
    def from_list(self, values: list[str] | tuple[str, ...]) -> int:
=======
    def from_list(self, values: list[str]) -> int:
>>>>>>> 10b9b158
        """
        Convert a list of strings to a string array.

        Args:
<<<<<<< HEAD
            values (list[str] | tuple[str, ...]): The list of strings to convert.

        Returns:
            The number of elements added.
=======
            values (list[str]): The list of strings to convert.

        Returns:
            int: The number of elements added to the array.
>>>>>>> 10b9b158
        """
        process_log(__name__, LogMessage.FUNCTION_CALL, locals(), name="from_list")
        check_type(values, (list, tuple))

        for value in values:
            check_type(value, str)

        return self.string_array.FromVBSArray(list(values))

    @property
    def size(self) -> int:
        """
        Get the size of the array.

        Returns:
            The size of the array.
        """
        process_log(__name__, LogMessage.PROPERTY_GET, locals(), name="size")
        return self.string_array.Size<|MERGE_RESOLUTION|>--- conflicted
+++ resolved
@@ -63,26 +63,15 @@
         process_log(__name__, LogMessage.FUNCTION_CALL, locals(), name="to_list")
         return [self.val(i) for i in range(self.size)]
 
-<<<<<<< HEAD
     def from_list(self, values: list[str] | tuple[str, ...]) -> int:
-=======
-    def from_list(self, values: list[str]) -> int:
->>>>>>> 10b9b158
         """
         Convert a list of strings to a string array.
 
         Args:
-<<<<<<< HEAD
             values (list[str] | tuple[str, ...]): The list of strings to convert.
 
         Returns:
             The number of elements added.
-=======
-            values (list[str]): The list of strings to convert.
-
-        Returns:
-            int: The number of elements added to the array.
->>>>>>> 10b9b158
         """
         process_log(__name__, LogMessage.FUNCTION_CALL, locals(), name="from_list")
         check_type(values, (list, tuple))
