--- conflicted
+++ resolved
@@ -4,11 +4,8 @@
     integration: Integration tests that check multiple components together
     core: Core functionality tests
     file_set(set_name): Mark test to run on a specific FileSet
-<<<<<<< HEAD
     json_file_name(file_name): Mark test to use a specific JSON file for expected data
-=======
     cad_manager: Tests the CADManager class
->>>>>>> a8e43363
     double_array: Tests the DoubleArray class
     import_options: Tests the ImportOptions class
     integer_array: Tests the IntegerArray class
