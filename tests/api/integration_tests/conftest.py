--- conflicted
+++ resolved
@@ -172,13 +172,6 @@
     # If no json_file_name marker found, look for other markers
     if json_file_name is None:
         excluded_markers = {'integration', 'file_set', 'parametrize', 'json_file_name'}
-<<<<<<< HEAD
-        for marker in marker_list:
-            if marker.name not in excluded_markers:
-                # Convert marker name to filename: mesh_summary -> mesh_summary_data.json
-                json_file_name = marker.name
-                break
-=======
         non_excluded_markers = [m.name for m in marker_list if m.name not in excluded_markers]
 
         # If multiple non-excluded markers exist, it's ambiguous (likely parent-child scenario)
@@ -198,7 +191,6 @@
                 f"Please add a marker (e.g., @pytest.mark.my_marker) or use "
                 f"@pytest.mark.json_file_name('<filename>')."
             )
->>>>>>> 795ab037
 
     json_path = Path(DATA_DIR) / f"{json_file_name}{DATA_FILE_SUFFIX}{DATA_FILE_EXTENSION}"
     if not json_path.exists():
