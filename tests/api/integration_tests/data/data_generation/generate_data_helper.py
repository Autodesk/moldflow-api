--- conflicted
+++ resolved
@@ -190,8 +190,6 @@
     return 0
 
 
-<<<<<<< HEAD
-=======
 def read_json_file(file_path: Path):
     """
     Read and parse a JSON file, returning its contents as a dictionary.
@@ -207,23 +205,16 @@
         return
 
 
->>>>>>> 795ab037
 def _add_metadata_for_child_markers(metadata: dict):
     """
     Add additional metadata to the metadata file.
     """
-<<<<<<< HEAD
-    with open(CHILD_MARKERS_FILE, "r", encoding="utf-8") as f:
-        child_markers = json.load(f)
-    for parent_marker, child_markers in child_markers.items():
-=======
     if not CHILD_MARKERS_FILE.exists():
         return metadata
     child_markers_data = read_json_file(CHILD_MARKERS_FILE)
     if not child_markers_data:
         return metadata
     for parent_marker, child_markers in child_markers_data.items():
->>>>>>> 795ab037
         if parent_marker in metadata.keys():
             for child_marker in child_markers:
                 metadata[child_marker] = metadata[parent_marker]
@@ -240,22 +231,12 @@
         metadata (dict): The metadata to commit.
     """
     # Update metadata file
-<<<<<<< HEAD
-    with open(METADATA_FILE, "r", encoding="utf-8") as f:
-        metadata_file_data = json.load(f)
-        metadata = _add_metadata_for_child_markers(metadata)
-        for marker, data in metadata.items():
-            metadata_file_data[marker] = data
-            generate_data_logger.track_generation(marker, METADATA_FILE_NAME)
-        _json_dump(METADATA_FILE_NAME, metadata_file_data)
-=======
     metadata_file_data = read_json_file(METADATA_FILE)
     metadata = _add_metadata_for_child_markers(metadata)
     for marker, data in metadata.items():
         metadata_file_data[marker] = data
         generate_data_logger.track_generation(marker, METADATA_FILE_NAME)
     _json_dump(METADATA_FILE_NAME, metadata_file_data)
->>>>>>> 795ab037
 
     # Commit temporary files to final files
     for file_name in DATA_DIR.iterdir():
