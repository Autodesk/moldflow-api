--- conflicted
+++ resolved
@@ -193,11 +193,7 @@
 
 When using child markers, you **must** specify which baseline data file to use with the `@pytest.mark.json_file_name()` decorator:
 
-<<<<<<< HEAD
-***Note:** The prefix and file extension `_data.json` will be automatically added, please don't include in the argument.*
-=======
 ***Note:** The suffix and file extension `_data.json` will be automatically added, please don't include in the argument.*
->>>>>>> 795ab037
 
 ```python
 @pytest.mark.json_file_name("material_property")
@@ -443,41 +439,6 @@
 - The function must return a Python `dict` containing the baseline content to write to `<marker>_data.json`.
 - The function should be idempotent: running it repeatedly should produce consistent results (unless intentionally changed).
 - Use `synergy_required=False` only when generating static test data that doesn't need Synergy instantiation.
-
----
-
-## Child Markers Configuration
-
-The `child_markers.json` file (located at the repository root) defines parent-child relationships between markers. This is essential for the data generation script to understand marker hierarchies.
-
-### File Structure
-
-```json
-{
-    "parent_marker": ["child_marker_1", "child_marker_2"]
-}
-```
-
-### Example
-
-```json
-{
-    "prop": ["material_property", "custom_property"]
-}
-```
-
-### Usage in Data Generation
-
-When you run `python run.py generate-test-data <parent_marker>`, the script:
-1. Reads `child_markers.json` to find all child markers
-2. Generates baseline data for **each child marker** by calling `generate_<child_marker>_data()`
-3. Creates separate JSON files: `<child_marker>_data.json` for each child
-
-When you run `python run.py generate-test-data <child_marker>`, the script:
-1. Generates baseline data only for that specific child marker
-2. Creates/updates only `<child_marker>_data.json`
-
-**Important:** Always update `child_markers.json` when adding new parent-child marker relationships. This file must be committed to the repository.
 
 ---
 
